--- conflicted
+++ resolved
@@ -1,10 +1,9 @@
-<<<<<<< HEAD
 #' @title Bias correction methods
 #' @description Implementation of several standard bias correction methods
 #'
 #' @template templateObsPredSim
 #' @param method method applied. Current accepted values are \code{"eqm"}, \code{"delta"},
-#'  \code{"scaling"}, \code{"gqm"} and \code{"gpqm"}. See details.
+#'  \code{"scaling"}, \code{"gqm"} and \code{"gpqm"} \code{"variance"},\code{"loci"} and \code{"ptr"}. See details.
 #' @param precipitation Logical indicating if the data to be corrected is precipitation data.
 #' @param cross.val Should cross-validation be performed? methods available are leave-one-out ("loocv") and k-fold ("kfold"). The default 
 #' option ("none") does not perform cross-validation.
@@ -33,7 +32,10 @@
 #' @details
 #' 
 #' The methods available are \code{"eqm"}, \code{"delta"}, 
-#' \code{"scaling"}, \code{"gqm"}, \code{"gpqm"} (the two latter used only for precipitation).
+#' \code{"scaling"}, \code{"gqm"}, \code{"gpqm"}\code{"loci"}, 
+#' \code{"ptr"}  (the four latter used only for precipitation) and 
+#' \code{"variance"} (only for temperature).
+#' 
 #'  These are next briefly described: 
 #'  
 #' \strong{Delta}
@@ -68,6 +70,24 @@
 #' Generalized Quantile Mapping. This method is described in Gutjahr and Heinemann 2013. It is applicable only to precipitation and is similar to the Piani method. It applies a 
 #' gamma distribution to values under the threshold given by the 95th percentile (following Yang et al. 2010) and a general Pareto 
 #' distribution (GPD) to values above the threshold.
+#' 
+#' 
+#' \strong{variance}
+#' 
+#' Variance scaling of temperature. This method is described in Chen et al. 2011. It is applicable only to temperature. It corrects
+#' the mean and variance of temperature time series.
+#' 
+#' \strong{loci}
+#' 
+#' Local intensity scaling of precipitation. This methode is described in Schmidli et al. 2006. It adjust the mean as well as both wet-day frequencies and wet-day intensities.
+#' The precipitation threshold is calculated such that the number of simulated days exceeding this threshold matches the number of observed days with precipitation larger than 1 mm.
+#' 
+#'\strong{ptr}
+#'
+#' Power transformation of precipitation. This method is described in Leander and Buishand 2007 and is applicable only to precipitation. It adjusts the variance statistics of precipitation
+#' time series in an exponential form. The power parameter is estimated on a monthly basis using a 90-day window centered on the interval. The power is defined by matching the coefficient
+#' of variation of corrected daily simulated precipitation with the coefficient of variation of observed daily precipitation. It is calculated by root-finding algorithm using Brent's method.
+#'
 #'
 #' @section Note on the bias correction of precipitation:
 #' 
@@ -145,7 +165,7 @@
             newdata <- x 
             nwdatamssg <- FALSE
       }
-      method <- match.arg(method, choices = c("delta", "scaling", "eqm", "gqm", "gpqm", "loci"))
+      method <- match.arg(method, choices = c("delta", "scaling", "eqm", "gqm", "gpqm", "loci", "ptr", "variance"))
       cross.val <- match.arg(cross.val, choices = c("none", "loocv", "kfold"))
       scaling.type <- match.arg(scaling.type, choices = c("additive", "multiplicative"))
       extrapolation <- match.arg(extrapolation, choices = c("none", "constant"))
@@ -218,7 +238,7 @@
                              scaling.type = c("additive", "multiplicative"),
                              pr.threshold = 1, n.quantiles = NULL, extrapolation = c("none", "constant"), 
                              theta = .95){
-      method <- match.arg(method, choices = c("delta", "scaling", "eqm", "gqm", "gpqm", "loci"))
+      method <- match.arg(method, choices = c("delta", "scaling", "eqm", "gqm", "gpqm", "loci", "ptr", "variance"))
       scaling.type <- match.arg(scaling.type, choices = c("additive", "multiplicative"))
       extrapolation <- match.arg(extrapolation, choices = c("none", "constant"))
       obso <- y
@@ -418,7 +438,7 @@
 #' @param p A vector containing the simulated climate by the model for the training period. 
 #' @param s A vector containing the simulated climate for the variable used in \code{p}, but considering the test period.
 #' @param method method applied. Current accepted values are \code{"eqm"}, \code{"delta"},
-#'  \code{"scaling"}, \code{"gqm"} and \code{"gpqm"}. 
+#'  \code{"scaling"}, \code{"gqm"}, \code{"gpqm"}, \code{"variance"}, \code{"loci"} and \code{"ptr"}. 
 #' @param scaling.type Character indicating the type of the scaling method. Options are \code{"additive"} (default)
 #' or \code{"multiplicative"} (see details). This argument is ignored if \code{"scaling"} is not selected as the bias correction method.
 #' @param precip Logical indicating if o, p, s is precipitation data.
@@ -452,8 +472,12 @@
             gqm(o, p, s, precip, pr.threshold)
       } else if (method == "gpqm") {
             gpqm(o, p, s, precip, pr.threshold, theta)
+      } else if (method == "variance") {
+            variance(o, p, s, precip)
       } else if (method == "loci") {
-            loci(o, p , s, precip, pr.threshold)
+            loci(o, p, s, precip, pr.threshold)
+      } else if (method == "ptr") {
+            ptr(o, p, s, precip)
       }
 }
 #end
@@ -755,6 +779,42 @@
 
 #end
 
+#' @title Variance scaling of temperature
+#' @description Implementation of Variance scaling of temperature method for bias correction
+#' @param o A vector (e.g. station data) containing the observed climate data for the training period
+#' @param p A vector containing the simulated climate by the model for the training period. 
+#' @param s A vector containing the simulated climate for the variable used in \code{p}, but considering the test period.
+#' @param precip Logical indicating if o, p, s is temperature data.
+#' @keywords internal
+#' @author B. Szabo-Takacs
+
+variance <- function(o, p, s, precip){
+      if(precip == FALSE){
+            
+            t_dif <- mean(o,na.rm=TRUE)-mean(p,na.rm=TRUE)
+            t1 <- p+rep(t_dif,length(p),1)
+            t1_m <- mean(t1,na.rm=TRUE) 
+            t2 <- t1-rep(t1_m,length(t1),1)
+            o_s <- sd(o,na.rm=TRUE) 
+            t2_s <- sd(t2,na.rm=TRUE) 
+            tsig <- o_s/t2_s
+            
+            rm(t1,t1_m,t2,o_s,t2_s)
+            
+            t1 <- s+rep(t_dif,length(s),1)
+            t1_m <- mean(t1,na.rm=TRUE)
+            t2 <- t1-rep(t1_m,length(t1),1)
+            t3 <- t2*rep(tsig,length(t2),1)
+            tC <- t3+rep(t1_m,length(t3),1)
+            
+            rm(t1,t1_m,t2,t3)
+            
+            return(tC)
+      } else {
+            stop("method variance is only applied to temperature data")
+      }
+}
+#end
 
 #' @title Local intensity scaling of precipitation
 #' @description Implementation of Local intensity scaling of precipitation method for bias correction based on Vincent Moron's local_scaling function in weaclim toolbox in Matlab
@@ -783,763 +843,6 @@
       return(GCM)
 }
 
-
-#end
-=======
-#' @title Bias correction methods
-#' @description Implementation of several standard bias correction methods
-#'
-#' @template templateObsPredSim
-#' @param method method applied. Current accepted values are \code{"eqm"}, \code{"delta"},
-#'  \code{"scaling"}, \code{"gqm"} and \code{"gpqm"} \code{"variance"},\code{"loci"} and \code{"ptr"}. See details.
-#' @param precipitation Logical indicating if the data to be corrected is precipitation data.
-#' @param cross.val Should cross-validation be performed? methods available are leave-one-out ("loocv") and k-fold ("kfold"). The default 
-#' option ("none") does not perform cross-validation.
-#' @param folds Only requiered if cross.val = "kfold". A list of vectors, each containing the years to be grouped in 
-#' the corresponding fold.
-#' @param wet.threshold The minimum value that is considered as a non-zero precipitation. Ignored for
-#'  \code{varcode} values different from \code{"pr"}. Default to 1 (assuming mm). See details on bias correction for precipitation.
-#' @param window vector of length = 2 specifying the time window width used to calibrate and the target days (days that are being corrected).
-#'  The window is centered on the target day/s. 
-#' Default to \code{NULL}, which considers the whole period available.
-#' 
-#' @param scaling.type Character indicating the type of the scaling method. Options are \code{"additive"} (default)
-#' or \code{"multiplicative"} (see details). This argument is ignored if \code{"scaling"} is not 
-#' selected as the bias correction method.
-#' @param n.quantiles Integer indicating the number of quantiles to be considered when method = "eqm". Default is NULL, 
-#' that considers all quantiles, i.e. \code{n.quantiles = length(x[i,j])} (being \code{i} and \code{j} the coordinates in a single location).
-#' @param extrapolation Character indicating the extrapolation method to be applied to correct values in  
-#' \code{newdata} that are out of the range of \code{x}. Extrapolation is applied only to the \code{"eqm"} method, 
-#' thus, this argument is ignored if other bias correction method is selected. Default is \code{"none"} (do not extrapolate).
-#' 
-#' @param theta numeric indicating  upper threshold (and lower for the left tail of the distributions, if needed) 
-#' above which precipitation (temperature) values are fitted to a Generalized Pareto Distribution (GPD). 
-#' Values below this threshold are fitted to a gamma (normal) distribution. By default, 'theta' is the 95th 
-#' percentile (5th percentile for the left tail). Only for \code{"gpqm"} method.
-#'  
-#' @details
-#' 
-#' The methods available are \code{"eqm"}, \code{"delta"}, 
-#' \code{"scaling"}, \code{"gqm"}, \code{"gpqm"}\code{"loci"}, 
-#' \code{"ptr"}  (the four latter used only for precipitation) and 
-#' \code{"variance"} (only for temperature).
-#'  These are next briefly described: 
-#'  
-#' \strong{Delta}
-#'
-#' This method consists on adding to the observations the mean change signal (delta method).
-#' This method is applicable to any kind of variable but it is preferable to avoid it for bounded variables
-#' (e.g. precipitation, wind speed, etc.) because values out of the variable range could be obtained
-#' (e.g. negative wind speeds...).
-#' 
-#' \strong{Scaling}
-#' 
-#' This method consists on scaling the simulation  with the difference (additive) or quotient (multiplicative) 
-#' between the observed and simulated means in the train period. The \code{additive} or \code{multiplicative}
-#' correction is defined by parameter \code{scaling.type} (default is \code{additive}).
-#' The additive version is preferably applicable to unbounded variables (e.g. temperature) 
-#' and the multiplicative to variables with a lower bound (e.g. precipitation, because it also preserves the frequency). 
-#' 
-#' \strong{eqm}
-#' 
-#' Empirical Quantile Mapping. This is a very extended bias correction method which consists on calibrating the simulated Cumulative Distribution Function (CDF) 
-#' by adding to the observed quantiles both the mean delta change and the individual delta changes in the corresponding quantiles. 
-#' This method is applicable to any kind of variable.
-#' 
-#' \strong{gqm}
-#' 
-#' Gamma Quantile Mapping. This method is described in Piani et al. 2010 and is applicable only to precipitation. It is based on the initial assumption that both observed
-#' and simulated intensity distributions are well approximated by the gamma distribution, therefore is a parametric q-q map 
-#' that uses the theorical instead of the empirical distribution. 
-#'  
-#' \strong{gpqm}
-#'  
-#' Generalized Quantile Mapping. This method is described in Gutjahr and Heinemann 2013. It is applicable only to precipitation and is similar to the Piani method. It applies a 
-#' gamma distribution to values under the threshold given by the 95th percentile (following Yang et al. 2010) and a general Pareto 
-#' distribution (GPD) to values above the threshold.
-#' 
-#' \strong{variance}
-#' 
-#' Variance scaling of temperature. This method is described in Chen et al. 2011. It is applicable only to temperature. It corrects
-#' the mean and variance of temperature time series.
-#' 
-#' \strong{loci}
-#' 
-#' Local intensity scaling of precipitation. This methode is described in Schmidli et al. 2006. It adjust the mean as well as both wet-day frequencies and wet-day intensities.
-#' The precipitation threshold is calculated such that the number of simulated days exceeding this threshold matches the number of observed days with precipitation larger than 1 mm.
-#' 
-#'\strong{ptr}
-#'
-#' Power transformation of precipitation. This method is described in Leander and Buishand 2007 and is applicable only to precipitation. It adjusts the variance statistics of precipitation
-#' time series in an exponential form. The power parameter is estimated on a monthly basis using a 90-day window centered on the interval. The power is defined by matching the coefficient
-#' of variation of corrected daily simulated precipitation with the coefficient of variation of observed daily precipitation. It is calculated by root-finding algorithm using Brent's method.
-#'
-#' @section Note on the bias correction of precipitation:
-#' 
-#' In the case of precipitation a frequency adaptation has been implemented in all versions of 
-#' qqmap to alleviate the problems arising when the dry day frequency in the raw model output is larger
-#'  than in the observations (Wilcke et al. 2013). 
-#'  
-#'  The precipitation subroutines are switched-on when the variable name of the grid 
-#'  (i.e., the value returned by \code{gridData$Variable$varName}) is one of the following: 
-#'  \code{"pr"}, \code{"tp"} (this is the standard name defined in the vocabulary (\code{\link[loadeR]{UDG.vocabulary}}), \code{"precipitation"} or \code{"precip"}.
-#'  Thus, caution must be taken to ensure that the correct bias correction is being undertaken when dealing with
-#'  non-standard variables.
-#'     
-#' 
-#' @seealso \code{\link{isimip}} for a trend-preserving method of model calibration
-#' @return A calibrated grid of the same spatio-temporal extent than the input \code{"y"}
-#' @family downscaling
-#'
-#' @references
-#'
-#' \itemize{
-#' \item R.A.I. Wilcke, T. Mendlik and A. Gobiet (2013) Multi-variable error correction of regional climate models. Climatic Change, 120, 871-887
-#'
-#' \item A. Amengual, V. Homar, R. Romero, S. Alonso, and C. Ramis (2012) A Statistical Adjustment of Regional Climate Model Outputs to Local Scales: Application to Platja de Palma, Spain. J. Clim., 25, 939-957
-#'
-#' \item C. Piani, J. O. Haerter and E. Coppola (2009) Statistical bias correction for daily precipitation in regional climate models over Europe, Theoretical and Applied Climatology, 99, 187-192
-#'
-#' \item O. Gutjahr and G. Heinemann (2013) Comparing precipitation bias correction methods for high-resolution regional climate simulations using COSMO-CLM, Theoretical and Applied Climatology, 114, 511-529
-#' 
-#' \item J. Chen, F. P. Brissette, R. Leconte (2011) Uncertainty of downscaling method in quantifying the impact of climate change on hydrology, J. Hydrol. 401, (3-4), 190-202
-#' 
-#' \item J. Schmidli, C. Frei, P. L. Vidale (2006) Downscaling from GCM precipitation: a benchmark for dynamical and statistical downscaling methods, Int. J. Climatol. 26 (5), 679-689
-#'       
-#' \item R. Leander, T. A. Buishand (2007) Resampling of regional climate model output for the simulation of extreme river flows, J. Hydrol. 332 (3-4), 487-496}
-#' 
-#' @author S. Herrera and M. Iturbide
-#' @export
-#' @examples \dontrun{
-#' data(VALUE_Igueldo_tp)
-#' data(NCEP_Iberia_tp)
-#' y <- VALUE_Igueldo_tp
-#' x <- NCEP_Iberia_tp
-#' 
-#' eqm1 <- biasCorrection(y = y, x = x, newdata = x,
-#'                        method = "eqm",
-#'                        extrapolation = "none",
-#'                        window = NULL)
-#' eqm1win <- biasCorrection(y = y, x = x, newdata = x,
-#'                           method = "eqm",
-#'                           extrapolation = "none",
-#'                           window = c(90, 10))
-#' NCEP_Igueldo <- subsetGrid(x, latLim = y$xyCoords[,2], lonLim = y$xyCoords[,1])
-#' par(mfrow = c(1,3))
-#' qqplot(y$Data, NCEP_Igueldo$Data)
-#' lines(c(0,100), c(0,100))
-#' qqplot(y$Data, eqm1$Data)
-#' lines(c(0,100), c(0,100))
-#' qqplot(y$Data, eqm1win$Data)
-#' lines(c(0,100), c(0,100))
-#' par(mfrow = c(1,1))
-#' }
-
-
-biasCorrection <- function(y, x, newdata, precipitation = FALSE,
-                           method = c("delta", "scaling", "eqm", "gqm", "gpqm", "variance", "loci", "ptr"),
-                           cross.val = c("none", "loocv", "kfold"),
-                           folds = NULL,
-                           window = NULL,
-                           scaling.type = c("additive", "multiplicative"),
-                           wet.threshold = 1, n.quantiles = NULL, extrapolation = c("none", "constant"), 
-                           theta = .95){
-      method <- match.arg(method, choices = c("delta", "scaling", "eqm", "gqm", "gpqm", "variance", "loci", "ptr"))
-      cross.val <- match.arg(cross.val, choices = c("none", "loocv", "kfold"))
-      scaling.type <- match.arg(scaling.type, choices = c("additive", "multiplicative"))
-      extrapolation <- match.arg(extrapolation, choices = c("none", "constant"))
-      if(cross.val == "none"){
-            output <- biasCorrectionXD(y = y, x = x, newdata = newdata, 
-                                       precipitation = precipitation,
-                                       method = method,
-                                       window = window,
-                                       scaling.type = scaling.type,
-                                       pr.threshold = wet.threshold, 
-                                       n.quantiles = n.quantiles, 
-                                       extrapolation = extrapolation, 
-                                       theta = theta)
-      }else{
-            if (!is.null(newdata)) {
-                  message("'newdata' will be ignored for cross-validation")
-            }
-            if(cross.val == "loocv"){
-                  years <- as.list(unique(getYearsAsINDEX(x)))
-            }else if(cross.val == "kfold" & !is.null(folds)){
-                  years <- folds
-            }else if(cross.val == "kfold" & is.null(folds)){
-                  stop("Please, specify folds for kfold cross validation")
-            }
-            output.list <- lapply(1:length(years), function(i) {
-                        target.year <-years[[i]]
-                        rest.years <- setdiff(unlist(years), target.year)
-                        yy <- redim(y, member = F)
-                        yy <- subsetGrid(yy, years = rest.years, drop = FALSE)
-                        yy <- redim(yy, drop = T)
-                        if(length(getDim(yy)) == 1){attr(yy$Data, "dimensions") <- c(getDim(yy), "station")}
-                        newdata2 <- subsetGrid(x, years = target.year)
-                        xx <- subsetGrid(x, years = rest.years)
-                        message("Validation ", i, ", ", length(unique(years)) - i, " remaining")
-                        biasCorrectionXD(y = yy, x = xx, newdata = newdata2, precipitation = precipitation,
-                                          method = method,
-                                          window = window,
-                                          scaling.type = scaling.type,
-                                          pr.threshold = wet.threshold, n.quantiles = n.quantiles, extrapolation = extrapolation, 
-                                          theta = theta)
-                  })
-                  al <- which(getDim(x) == "time")
-                  Data <- sapply(output.list, function(n) unname(n$Data), simplify = F)
-                  bindata <- unname(do.call("abind", c(Data, along = al)))
-                  output <- output.list[[1]]
-                  output$Data <- bindata
-                  output$Dates <- x$Dates
-      }
-      return(output)
-}
-
-biasCorrectionXD <- function(y, x, newdata, precipitation, 
-                           method = c("delta", "scaling", "eqm", "gqm", "gpqm", "variance", "loci", "ptr"),
-                           window = NULL,
-                           scaling.type = c("additive", "multiplicative"),
-                           pr.threshold = 1, n.quantiles = NULL, extrapolation = c("none", "constant"), 
-                           theta = .95){
-      method <- match.arg(method, choices = c("delta", "scaling", "eqm", "gqm", "gpqm", "variance", "loci", "ptr"))
-      scaling.type <- match.arg(scaling.type, choices = c("additive", "multiplicative"))
-      extrapolation <- match.arg(extrapolation, choices = c("none", "constant"))
-      obs <- y
-      pred <- x
-      sim <- newdata
-#       if (!any(grepl(obs$Variable$varName,c("pr","tp","precipitation","precip")))) {
-#             precip <- FALSE    
-#         } else {
-#             precip <- TRUE
-#         }
-      precip <- precipitation
-      if ("station" %in% attr(obs$Data, "dimensions")) {
-            station <- TRUE
-            obs <- redim(obs, member = F)
-            x <- obs$xyCoords[,1]
-            y <- obs$xyCoords[,2]
-            ito <- which(getDim(obs) == "time")
-            ind <- cbind(1:dim(obs$Data)[2], rep(1, dim(obs$Data)[2]), 1:dim(obs$Data)[2])
-      } else {
-            station <- FALSE
-            x <- obs$xyCoords$x
-            y <- obs$xyCoords$y
-            ind1 <- expand.grid(1:length(y), 1:length(x))
-            ind <- cbind(ind1, ind1[,2])
-      }
-
-      
-      
-      bc <- obs
-      pred <- redim(pred, member = T, runtime = T)
-      sim <- redim(sim, member = T, runtime = T)
-      itp <- which(getDim(pred) == "time")
-      ito <- which(getDim(obs) == "time")
-      if (dim(obs$Data)[ito] != dim(pred$Data)[itp]) stop("y and x do not have the same time series length")
-      
-      n.run <- dim(sim$Data)[1]
-      n.mem <- dim(sim$Data)[2]
-      
-      if (method == "delta") {
-            run <- array(dim = c(1, n.mem, dim(obs$Data)))
-      } else {
-            its <- which(getDim(sim) == "time")
-            run <- array(dim = c(1, n.mem, dim(sim$Data)[its], dim(obs$Data)[-ito]))
-      }
-      lrun <- lapply(1:n.run, function(k) {    # loop for runtimes
-            
-            pre <- subsetGrid(pred, runtime = k, drop = FALSE)
-            si <- subsetGrid(sim, runtime = k, drop = FALSE)
-            
-            #                   if(multi.member == TRUE){
-            if (method == "delta") {
-                  mem <- array(dim = c(1, 1, dim(obs$Data)))
-            } else {
-                  mem <- array(dim = c(1, 1, dim(sim$Data)[its], dim(obs$Data)[-ito]))
-            }
-            lmem <- lapply(1:n.mem, function(l){ # loop for members
-                  
-                  p <- subsetGrid(pred, members = l, drop = FALSE)
-                  s <- subsetGrid(sim, members = l, drop = FALSE)
-                  message("[", Sys.time(), "] Bias correcting member ", l, " out of ", n.mem, ".")
-                  if (is.null(window)) {
-                        # Apply bias correction methods
-                        for (i in 1:nrow(ind)) {
-                              suppressWarnings(
-                                   mem[,,,ind[i,1],ind[i,2]] <- biasCorrection1D(obs$Data[,ind[i,1],ind[i,2]],
-                                                                            subsetGrid(p, latLim = y[ind[i,1]], lonLim = x[ind[i,3]], outside = T, drop = FALSE)$Data[1,1,,1,1],
-                                                                            subsetGrid(s, latLim = y[ind[i,1]], lonLim = x[ind[i,3]], outside = T, drop = FALSE)$Data[1,1,,1,1], 
-                                                                            method = method,
-                                                                            scaling.type = scaling.type,
-                                                                            precip = precip,
-                                                                            pr.threshold = pr.threshold,
-                                                                            n.quantiles = n.quantiles,
-                                                                            extrapolation = extrapolation,
-                                                                            theta = theta)
-                              )
-                        }                                                                             
-                  } else {
-                        step <- window[2]
-                        window <- window[1] + step
-                        message("Correcting windows")
-                        datesList <- as.POSIXct(obs$Dates$start, tz = "GMT", format = "%Y-%m-%d")
-                        yearList <- unlist(strsplit(as.character(datesList), "[-]"))
-                        dayListObs <- array(data = c(as.numeric(yearList[seq(2,length(yearList),3)]),as.numeric(yearList[seq(3,length(yearList),3)])), dim = c(length(datesList),2))
-                        dayList <- unique(dayListObs,index.return = datesList)
-                        indDays <- array(data = NaN, dim = c(length(datesList),1))
-                        for (d in 1:dim(dayList)[1]) {
-                              indDays[which(sqrt((dayListObs[,1] - dayList[d,1]) ^ 2 + (dayListObs[,2] - dayList[d,2]) ^ 2) == 0)] <- d
-                        }
-                        datesList <- as.POSIXct(sim$Dates$start, tz = "GMT", format = "%Y-%m-%d")
-                        yearList <- unlist(strsplit(as.character(datesList), "[-]"))
-                        dayListSim <- array(data = c(as.numeric(yearList[seq(2,length(yearList),3)]),as.numeric(yearList[seq(3,length(yearList),3)])), dim = c(length(datesList),2))
-                        indDaysSim <- array(data = NaN, dim = c(length(datesList),1))
-                        for (d in 1:dim(dayList)[1]) {
-                              indDaysSim[which(sqrt((dayListSim[,1] - dayList[d,1]) ^ 2 + (dayListSim[,2] - dayList[d,2]) ^ 2) == 0)] <- d
-                        }
-                        for (i in 1:nrow(ind)) {
-                              if (method == "delta") {
-                                    end <- indDays
-                              } else {
-                                    end <- indDaysSim
-                              }
-                              steps <- floor(dim(dayList)[1]/step)
-                              for (j in 1:steps) {
-                                    days <- ((j - 1) * step + 1):((j - 1) * step + step)
-                                    if (j == steps) days <- days[1]:dim(dayList)[1]
-                                    indObs <- lapply(1:length(days), function(h){
-                                          which(indDays == days[h])
-                                    })
-                                    indObs <- sort(do.call("abind", indObs))
-                                    indObsWindow <- array(data = NA, dim = c((window)*length(indObs)/step,1))
-                                    breaks <- c(which(diff(indObs) != 1), length(indObs))
-                                    for (d in 1:length(breaks)) {
-                                          if (d == 1) {
-                                                piece <- indObs[1:breaks[1]]
-                                          } else {
-                                                piece <- indObs[(breaks[d - 1] + 1):breaks[d]]
-                                          }
-                                          suppressWarnings(indObsWindow[((d - 1)*window + 1):(d*window)] <- (min(piece, na.rm = T) - floor((window - step) / 2)):(max(piece, na.rm = T) + floor((window - step) / 2)))
-                                    }
-                                    indObsWindow[which(indObsWindow <= 0)] <- 1
-                                    indObsWindow[which(indObsWindow >  length(indDays))] <- length(indDays)
-                                    indObsWindow <- unique(indObsWindow)
-                                    indSim <- lapply(1:length(days), function(h){
-                                          which(indDaysSim == days[h])
-                                    })
-                                    indSim <- sort(do.call("abind", indSim))
-                                    # Apply bias correction methods
-                                    
-                                    suppressWarnings(
-                                          if (method == "delta") {
-                                                o1 <- obs$Data[indObs,ind[i,1],ind[i,2]]
-                                          } else {
-                                                o1 <- obs$Data[indObsWindow,ind[i,1],ind[i,2]]
-                                          }
-                                    )
-                                    suppressWarnings(
-                                          p1 <- subsetGrid(p, latLim = y[ind[i,1]], lonLim = x[ind[i,3]], outside = T, drop = FALSE)$Data[1,1,,1,1][indObsWindow]
-                                    )
-                                    suppressWarnings(
-                                          s1 <- subsetGrid(s, latLim = y[ind[i,1]], lonLim = x[ind[i,3]], outside = T, drop = FALSE)$Data[1,1,,1,1][indSim]
-                                    )
-                                    if (method == "delta") indSim <- indObs
-                                    end[indSim,] <- biasCorrection1D(o1, p1, s1, 
-                                                                     method = method,
-                                                                     scaling.type = scaling.type,
-                                                                     precip = precip,
-                                                                     pr.threshold = pr.threshold,
-                                                                     n.quantiles = n.quantiles,
-                                                                     extrapolation = extrapolation,
-                                                                     theta = theta)
-                              }
-                              mem[,,,ind[i,1],ind[i,2]] <- end
-                        }
-                  }
-                  return(mem)
-            }) #end loop for members
-            #                   }else{
-            #                         ############# members jointly
-            #                   }
-          
-            
-            run[,,,,] <- abind(lmem, along = 2)
-            return(run)
-      }) #end loop for runtimes
-      bc$Data <- unname(abind(lrun, along = 1))
-      attr(bc$Data, "dimensions") <- attr(sim$Data, "dimensions")
-      attr(bc$Variable, "correction") <- method
-      ##########################
-      bc <- redim(bc, runtime = TRUE, drop = TRUE)
-      message("[", Sys.time(), "] Done.")
-      ##########################
-      bc$Dates <- sim$Dates
-      bc$InitializationDates <- sim$InitializationDates
-      bc$Members <- sim$Members
-      return(bc)
-}
-#end
-
-
-#' @title Bias correction methods on 1D data
-#' @description Implementation of several standard bias correction methods
-#' @param o A vector (e.g. station data) containing the observed climate data for the training period
-#' @param p A vector containing the simulated climate by the model for the training period. 
-#' @param s A vector containing the simulated climate for the variable used in \code{p}, but considering the test period.
-#' @param method method applied. Current accepted values are \code{"eqm"}, \code{"delta"},
-#'  \code{"scaling"}, \code{"gqm"} and \code{"gpqm"}. 
-#' @param scaling.type Character indicating the type of the scaling method. Options are \code{"additive"} (default)
-#' or \code{"multiplicative"} (see details). This argument is ignored if \code{"scaling"} is not selected as the bias correction method.
-#' @param precip Logical indicating if o, p, s is precipitation data.
-#' @param pr.threshold The minimum value that is considered as a non-zero precipitation. Ignored for
-#'  \code{varcode} values different from \code{"pr"}. Default to 1 (assuming mm). 
-#' @param extrapolation Character indicating the extrapolation method to be applied to correct values in  
-#' \code{"s"} that are out of the range of \code{"p"}. Extrapolation is applied only to the \code{"eqm"} method, 
-#' thus, this argument is ignored if other bias correction method is selected. Default is \code{"none"} (do not extrapolate).
-#' @param theta numeric indicating  upper threshold (and lower for the left tail of the distributions, if needed) 
-#' above which precipitation (temperature) values are fitted to a Generalized Pareto Distribution (GPD). 
-#' Values below this threshold are fitted to a gamma (normal) distribution. By default, 'theta' is the 95th 
-#' percentile (5th percentile for the left tail). Only for \code{"gpqm"} method.
-#' @keywords internal
-#' @author M. Iturbide
-
-biasCorrection1D <- function(o, p, s,
-                             method = method, 
-                             scaling.type = scaling.type,
-                             precip = FALSE, 
-                             pr.threshold = 1,
-                             n.quantiles = NULL,
-                             extrapolation = extrapolation, 
-                             theta = .95) {
-      if (method == "delta") {
-            delta(o, p, s)
-      } else if (method == "scaling") {
-            scaling(o, p, s, scaling.type)
-      } else if (method == "eqm") {
-            eqm(o, p, s, precip, pr.threshold, n.quantiles, extrapolation)
-      } else if (method == "gqm") {
-            gqm(o, p, s, precip, pr.threshold)
-      } else if (method == "gpqm") {
-            gpqm(o, p, s, precip, pr.threshold, theta)
-      } else if (method == "variance") {
-        variance(o, p, s, precip)
-      } else if (method == "loci") {
-        loci(o, p, s, precip, pr.threshold)
-      } else if (method == "ptr") {
-        ptr(o, p, s, precip)
-      }
-}
-#end
-
-#' @title Delta method for bias correction
-#' @description Implementation of Delta method for bias correction 
-#' @param o A vector (e.g. station data) containing the observed climate data for the training period
-#' @param p A vector containing the simulated climate by the model for the training period. 
-#' @param s A vector containing the simulated climate for the variable used in \code{x}, but considering the test period.
-#' @keywords internal
-#' @author S. Herrera and M. Iturbide
-delta <- function(o, p, s){
-      corrected <- o + (mean(s) - mean(p))
-      return(corrected)
-}
-#end
-
-#' @title Scaling method for bias correction
-#' @description Implementation of Scaling method for bias correction 
-#' @param o A vector (e.g. station data) containing the observed climate data for the training period
-#' @param p A vector containing the simulated climate by the model for the training period. 
-#' @param s A vector containing the simulated climate for the variable used in \code{x}, but considering the test period.
-#' @param scaling.type Character indicating the type of the scaling method. Options are \code{"additive"} (default)
-#' or \code{"multiplicative"} (see details). This argument is ignored if \code{"scaling"} is not selected as the bias correction method.
-#' @keywords internal
-#' @author S. Herrera and M. Iturbide
-scaling <- function(o, p, s, scaling.type){
-      if (scaling.type == "additive") {
-            s - mean(p) + mean(o)
-      } else if (scaling.type == "multiplicative") {
-            (s/mean(p)) * mean(o)
-      }
-}
-#end
-
-
-#' @title Gamma Quantile Mapping method for bias correction
-#' @description Implementation of Gamma Quantile Mapping method for bias correction 
-#' @param o A vector (e.g. station data) containing the observed climate data for the training period
-#' @param p A vector containing the simulated climate by the model for the training period. 
-#' @param s A vector containing the simulated climate for the variable used in \code{x}, but considering the test period.
-#' @param precip Logical indicating if o, p, s is precipitation data.
-#' @param pr.threshold The minimum value that is considered as a non-zero precipitation. Ignored for
-#'  \code{varcode} values different from \code{"pr"}. Default to 1 (assuming mm). 
-#' @importFrom MASS fitdistr
-#' @importFrom stats pgamma qgamma
-#' @keywords internal
-#' @author S. Herrera and M. Iturbide
-
-gqm <- function(o, p, s, precip, pr.threshold){
-      if (precip == FALSE) {
-            stop("method gqm is only applied to precipitation data")
-      } else {
-            threshold <- pr.threshold
-            if (any(!is.na(o))) {
-                  params <-  norain(o, p, threshold)
-                  p <- params$p
-                  nP <- params$nP
-                  Pth <- params$Pth
-            } else {
-                  nP = NULL
-            }
-            if (is.null(nP)) {
-                  s <- rep(NA, length(s))
-            } else if (nP < length(o)) {
-                  ind <- which(o > threshold & !is.na(o))
-                  obsGamma <-  tryCatch({fitdistr(o[ind],"gamma")}, error = function(err){stop("There are not precipitation days in y for the window length selected in one or more locations. Try to enlarge the window")})
-                  ind <- which(p > 0 & !is.na(p))
-                  prdGamma <- tryCatch({fitdistr(p[ind],"gamma")}, error = function(err){stop("There are not precipitation days in x for the window length selected in one or more locations. Try to enlarge the window")})
-                  rain <- which(s > Pth & !is.na(s))
-                  noRain <- which(s <= Pth & !is.na(s))
-                  auxF <- pgamma(s[rain], prdGamma$estimate[1], rate = prdGamma$estimate[2])
-                  s[rain] <- qgamma(auxF, obsGamma$estimate[1], rate = obsGamma$estimate[2])
-                  s[noRain] <- 0
-            } else {
-                  warning("There is at least one location without rainfall above the threshold.\n In this (these) location(s) none bias correction has been applied.")
-            } 
-      }
-      return(s)
-}
-
-#end
-
-#' @title Empirical Quantile Mapping method for bias correction
-#' @description Implementation of Empirical Quantile Mapping method for bias correction 
-#' @param o A vector (e.g. station data) containing the observed climate data for the training period
-#' @param p A vector containing the simulated climate by the model for the training period. 
-#' @param s A vector containing the simulated climate for the variable used in \code{p}, but considering the test period.
-#' @param precip Logical indicating if o, p, s is precipitation data.
-#' @param pr.threshold The minimum value that is considered as a non-zero precipitation. Ignored for
-#'  \code{varcode} values different from \code{"pr"}. Default to 1 (assuming mm). 
-#' @param extrapolation Character indicating the extrapolation method to be applied to correct values in  
-#' \code{"s"} that are out of the range of \code{"p"}. Extrapolation is applied only to the \code{"eqm"} method, 
-#' thus, this argument is ignored if other bias correction method is selected. Default is \code{"none"} (do not extrapolate).
-#' @keywords internal
-#' @importFrom stats approxfun ecdf quantile
-#' @author S. Herrera and M. Iturbide
-
-eqm <- function(o, p, s, precip, pr.threshold, n.quantiles, extrapolation){
-      if (precip == TRUE) {
-            threshold <- pr.threshold
-            if (any(!is.na(o))) {
-                  params <-  norain(o, p, threshold)
-                  p <- params$p
-                  nP <- params$nP
-                  Pth <- params$Pth
-            } else {
-                  nP = NULL
-            }
-            if (is.null(nP)) {
-                  smap <- rep(NA, length(s))
-            } else if (any(!is.na(p)) & any(!is.na(o))) {
-                  if (length(which(p > Pth)) > 0) { 
-                        noRain <- which(s <= Pth & !is.na(s))
-                        rain <- which(s > Pth & !is.na(s))
-                        drizzle <- which(s > Pth  & s  <= min(p[which(p > Pth)], na.rm = TRUE) & !is.na(s))
-                        eFrc <- tryCatch({ecdf(s[rain])}, error = function(err) {stop("There are not precipitation days in newdata for the step length selected in one or more locations. Try to enlarge the window step")})
-                        if (length(rain) > 0) {
-                              if (is.null(n.quantiles)) n.quantiles <- length(p)
-                              bins <- n.quantiles
-                              qo <- quantile(o[which(o > threshold & !is.na(o))], prob = seq(1/bins,1 - 1/bins,1/bins), na.rm = T)
-                              qp <- quantile(p[which(p > Pth)], prob = seq(1/bins,1 - 1/bins,1/bins), na.rm = T)
-                              p2o <- approxfun(qp, qo, method = "linear")
-                              smap <- s
-                              smap[rain] <- p2o(s[rain])
-                              # Linear extrapolation was discarded due to lack of robustness 
-                              if (extrapolation == "constant") {
-                                    smap[rain][which(s[rain] > max(qp, na.rm = TRUE))] <- s[rain][which(s[rain] > max(qp, na.rm = TRUE))] + (qo[length(qo)] - qp[length(qo)])
-                                    smap[rain][which(s[rain] < min(qp, na.rm = TRUE))] <- s[rain][which(s[rain] < min(qp, na.rm = TRUE))] + (qo[1] - qp[1]) 
-                              } else {
-                                    smap[rain][which(s[rain] > max(qp, na.rm = TRUE))] <- qo[length(qo)]
-                                    smap[rain][which(s[rain] < min(qp, na.rm = TRUE))] <- qo[1]
-                              }
-                        }
-                        if (length(drizzle) > 0) {
-                              smap[drizzle] <- quantile(s[which(s > min(p[which(p > Pth)], na.rm = TRUE) & !is.na(s))], probs = eFrc(s[drizzle]), na.rm = TRUE, type = 4)
-                        }
-                        smap[noRain] <- 0
-                  } else {## For dry series
-                        smap <- s
-                        warning('No rainy days in the prediction. Bias correction is not applied') 
-#                         noRain<-which(s <= Pth & !is.na(s))
-#                         rain<-which(s > Pth & !is.na(s))
-#                         smap <- s
-#                         if (length(rain)>0){
-#                               eFrc<-ecdf(s[rain])
-#                               smap[rain]<-quantile(o[which(o > threshold & !is.na(o))], probs = eFrc(s[rain]), na.rm = TRUE, type = 4)
-# 
-#                         }
-#                         smap[noRain]<-0
-                  }
-            }
-      } else {
-            if (all(is.na(o))) {
-                  smap <- rep(NA, length(s))
-            }else if (all(is.na(p))){
-                  smap <- rep(NA, length(s))
-            }else if (any(!is.na(p)) & any(!is.na(o))) {
-                  if (is.null(n.quantiles)) n.quantiles <- length(p)
-                  bins <- n.quantiles
-                  qo <- quantile(o, prob = seq(1/bins,1 - 1/bins,1/bins), na.rm = TRUE)
-                  qp <- quantile(p, prob = seq(1/bins,1 - 1/bins,1/bins), na.rm = TRUE)
-                  p2o <- approxfun(qp, qo, method = "linear")
-                  smap <- p2o(s)
-                  if (extrapolation == "constant") {
-                        smap[which(s > max(qp, na.rm = TRUE))] <- s[which(s > max(qp, na.rm = TRUE))] + (qo[length(qo)] - qp[length(qo)])
-                        smap[which(s < min(qp, na.rm = TRUE))] <- s[which(s < min(qp, na.rm = TRUE))] + (qo[1] - qp[1]) 
-                  } else {
-                        smap[which(s > max(qp, na.rm = TRUE))] <- qo[length(qo)]
-                        smap[which(s < min(qp, na.rm = TRUE))] <- qo[1]
-                  }
-            } 
-      }
-      return(smap)
-}
-#end
-
-#' @title Generalized Quantile Mapping method for bias correction
-#' @description Implementation of Generalized Quantile Mapping method for bias correction 
-#' @param o A vector (e.g. station data) containing the observed climate data for the training period
-#' @param p A vector containing the simulated climate by the model for the training period. 
-#' @param s A vector containing the simulated climate for the variable used in \code{p}, but considering the test period.
-#' @param precip Logical indicating if o, p, s is precipitation data.
-#' @param pr.threshold The minimum value that is considered as a non-zero precipitation. Ignored for
-#'  \code{varcode} values different from \code{"pr"}. Default to 1 (assuming mm). 
-#' @param theta numeric indicating  upper threshold (and lower for the left tail of the distributions, if needed) 
-#' above which precipitation (temperature) values are fitted to a Generalized Pareto Distribution (GPD). 
-#' Values below this threshold are fitted to a gamma (normal) distribution. By default, 'theta' is the 95th 
-#' percentile (5th percentile for the left tail). Only for \code{"gpqm"} method.
-#' @importFrom evd fpot
-#' @importFrom MASS fitdistr
-#' @importFrom evd qgpd pgpd
-#' @importFrom stats quantile pgamma qgamma
-#' @keywords internal
-#' @author S. Herrera and M. Iturbide
-
-gpqm <- function(o, p, s, precip, pr.threshold, theta){ 
-      if(precip == FALSE){
-            stop("method gpqm is only applied to precipitation data")
-      }else{
-            
-            threshold <- pr.threshold
-            if (any(!is.na(o))){
-                  params <-  norain(o, p, threshold)
-                  p <- params$p
-                  nP <- params$nP
-                  Pth <- params$Pth
-            }else{
-                  nP = NULL
-            }
-            if(is.null(nP)){
-                  s <- rep(NA, length(s))
-            }else if(nP < length(o)){
-                  ind <- which(o > threshold & !is.na(o))
-                  indgamma <- ind[which(o[ind] < quantile(o[ind], theta))]
-                  indpareto <- ind[which(o[ind] >= quantile(o[ind], theta))]
-                  obsGQM <- fitdistr(o[indgamma],"gamma")
-                  obsGQM2 <- fpot(o[indpareto], quantile(o[ind], theta), "gpd", std.err = FALSE)
-                  ind <- which(p > 0 & !is.na(p))
-                  indgamma <- ind[which(p[ind] < quantile(p[ind],theta))]
-                  indpareto <-ind[which(p[ind] >= quantile(p[ind], theta))]
-                  prdGQM <- fitdistr(p[indgamma], "gamma")
-                  prdGQM2 <- fpot(p[indpareto], quantile(p[ind], theta), "gpd", std.err = FALSE)
-                  rain <- which(s > Pth & !is.na(s))
-                  noRain <- which(s <= Pth & !is.na(s))
-                  indgammasim <- rain[which(s[rain] < quantile(p[ind], theta))]
-                  indparetosim <- rain[which(s[rain] >= quantile(p[ind], theta))]
-                  auxF <- pgamma(s[indgammasim], prdGQM$estimate[1], rate = prdGQM$estimate[2])
-                  auxF2 <- pgpd(s[indparetosim], loc = 0, scale = prdGQM2$estimate[1], shape = prdGQM2$estimate[2])
-                  s[indgammasim] <- qgamma(auxF, obsGQM$estimate[1], rate = obsGQM$estimate[2])
-                  s[indparetosim[which(auxF2<1)]] <- qgpd(auxF2[which(auxF2 < 1)], loc = 0, scale = obsGQM2$estimate[1], shape = obsGQM2$estimate[2])
-                  s[indparetosim[which(auxF2==1)]] <- max(o[indpareto], na.rm = TRUE)
-                  s[noRain] <- 0
-                  warningNoRain <- FALSE
-            }else{
-                  warning("There is at least one location without rainfall above the threshold.\n In this (these) location(s) none bias correction has been applied.")
-            }  
-      }
-      return(s)
-}
-
-#end
-
-#' @title Variance scaling of temperature
-#' @description Implementation of Variance scaling of temperature method for bias correction
-#' @param o A vector (e.g. station data) containing the observed climate data for the training period
-#' @param p A vector containing the simulated climate by the model for the training period. 
-#' @param s A vector containing the simulated climate for the variable used in \code{p}, but considering the test period.
-#' @param precip Logical indicating if o, p, s is temperature data.
-#' @keywords internal
-#' @author B. Szabo-Takacs
-
-variance <- function(o, p, s, precip){
-  if(precip == FALSE){
-
-      t_dif <- mean(o,na.rm=TRUE)-mean(p,na.rm=TRUE)
-      t1 <- p+rep(t_dif,length(p),1)
-      t1_m <- mean(t1,na.rm=TRUE) 
-      t2 <- t1-rep(t1_m,length(t1),1)
-      o_s <- sd(o,na.rm=TRUE) 
-      t2_s <- sd(t2,na.rm=TRUE) 
-      tsig <- o_s/t2_s
-    
-    rm(t1,t1_m,t2,o_s,t2_s)
-    
-      t1 <- s+rep(t_dif,length(s),1)
-      t1_m <- mean(t1,na.rm=TRUE)
-      t2 <- t1-rep(t1_m,length(t1),1)
-      t3 <- t2*rep(tsig,length(t2),1)
-      tC <- t3+rep(t1_m,length(t3),1)
-
-    rm(t1,t1_m,t2,t3)
-    
-    return(tC)}
-  
-  else {stop("method variance is only applied to temperature data")}
-}
-#end
-
-#' @title Local intensity scaling of precipitation
-#' @description Implementation of Local intensity scaling of precipitation method for bias correction based on Vincent Moron's local_scaling function in weaclim toolbox in Matlab
-#' @param o A vector (e.g. station data) containing the observed climate data for the training period
-#' @param p A vector containing the simulated climate by the model for the training or test period. 
-#' @param s A vector containing the simulated climate for the variable used in \code{p}, but considering the test period.
-#' @param precip Logical indicating if o, p, s is precipitation data.
-#' @param pr.threshold The minimum value that is considered as a non-zero precipitation.
-#' @keywords internal
-#' @author B. Szabo-Takacs
-
-loci <- function(o, p, s, precip, pr.threshold){
-       if(precip == FALSE){ 
-              stop("method loci is only applied to precipitation data")
-        }else{
-          
-      threshold <- pr.threshold
-    
-      l <- length(which(o > threshold))
-      gcmr <- rev(sort(s))
-      Pgcm <- gcmr[l+1]
-      # local scaling factor
-      mobs <- o[which(o > threshold)]
-      mobs <- mean(mobs,na.rm=TRUE)
-      mgcm <- s[which(s > Pgcm)]
-      mgcm <- mean(mgcm,na.rm=TRUE)
-      scaling <- (mobs-threshold)/(mgcm-Pgcm)
-      GCM <- (scaling*(s-Pgcm))+threshold
-      GCM[which(GCM < threshold)] <- 0
-    
-        }
-  return(GCM)
-}
-
 #end
 
 #' @title Power transformation of precipitation
@@ -1553,31 +856,29 @@
 #' @author S. Herrera and B. Szabo-Takacs
 
 ptr <- function(o, p, s, precip) {
-  if(precip==FALSE){ 
-    stop("method power transformation is only applied to precipitation data")
-  } else{
-      b <- NaN
-      cvO <- sd(o,na.rm=TRUE)/mean(o, na.rm=TRUE)
-      if (!is.na(cvO)) {
-        bi <- try(uniroot(function(x)
-          varCoeficient(x,abs(p),cvO),c(0,1),extendInt="yes"),silent=T)
-        if ("try-error" %in% class(bi)) {  # an error occurred
-          b <- NA
-        } else {
-          b <- bi$root
-        }
-      }
-    
-    p[p<0] <-  0
-    s[s<0] <-  0
-   
-      aux_c <- p^rep(b,length(p),1)
-      aux <- s^rep(b,length(s),1)
-      prC <- aux*rep((mean(o, na.rm=TRUE)/mean(aux_c, na.rm=TRUE)), length(s),1)
-    
-    rm(aux, aux_c)}
-  
-  return(prC)
+      if(precip==FALSE){ 
+            stop("method power transformation is only applied to precipitation data")
+      } else{
+            b <- NaN
+            cvO <- sd(o,na.rm=TRUE)/mean(o, na.rm=TRUE)
+            if (!is.na(cvO)) {
+                  bi <- try(uniroot(function(x)
+                        varCoeficient(x,abs(p),cvO),c(0,1),extendInt="yes"),silent=T)
+                  if ("try-error" %in% class(bi)) {  # an error occurred
+                        b <- NA
+                  } else {
+                        b <- bi$root
+                  }
+            }
+            p[p<0] <-  0
+            s[s<0] <-  0
+            aux_c <- p^rep(b,length(p),1)
+            aux <- s^rep(b,length(s),1)
+            prC <- aux*rep((mean(o, na.rm=TRUE)/mean(aux_c, na.rm=TRUE)), length(s),1)
+            
+            rm(aux, aux_c)
+      }
+      return(prC)
 }
 
 #end
@@ -1591,66 +892,9 @@
 #' @author S. Herrera and B. Szabo-Takacs
 
 varCoeficient <- function(delta,data,cv){
-  y <- cv-sd((data^delta),na.rm=TRUE)/mean((data^delta),na.rm=TRUE)
-  return(y)}
-#end
-
-
-#' @title norain
-#' @description presprocess to bias correct precipitation data
-#' @param o A vector (e.g. station data) containing the observed climate data for the training period
-#' @param p A vector containing the simulated climate by the model for the training period. 
-#' @param threshold The minimum value that is considered as a non-zero precipitation. Ignored for
-#'  \code{varcode} values different from \code{"pr"}. Default to 1 (assuming mm). 
-#' @importFrom MASS fitdistr
-#' @keywords internal
-#' @importFrom stats rgamma
-#' @author S. Herrera and M. Iturbide
-
-norain <- function(o, p , threshold){
-      nP <- sum(as.double(o <= threshold & !is.na(o)), na.rm = TRUE)
-      if (nP >= 0 & nP < length(o)){
-            ix <- sort(p, decreasing = FALSE, na.last = NA, index.return = TRUE)$ix
-            Ps <- sort(p, decreasing = FALSE, na.last = NA)
-            Pth <- Ps[nP + 1]
-            if (Ps[nP + 1]<=threshold){
-                  Os <- sort(o, decreasing = FALSE, na.last = NA)
-                  ind <- which(Ps > threshold & !is.na(Ps))
-                  if (length(ind)==0){
-                        ind <- max(which(!is.na(Ps)))
-                        ind <- min(c(length(Os),ind))
-                  }else{
-                        ind <- min(which(Ps > threshold & !is.na(Ps)))
-                  }
-                  # [Shape parameter Scale parameter]
-                  if (length(unique(Os[(nP + 1):ind])) < 6){
-                        Ps[(nP + 1):ind] <- mean(Os[(nP + 1):ind], na.rm = TRUE)
-                  }else{
-                        auxOs <- Os[(nP + 1):ind]
-                        auxOs <- auxOs[which(!is.na(auxOs))]
-                        auxGamma <- fitdistr(auxOs,"gamma")
-                        Ps[(nP + 1):ind]<-rgamma(ind - nP, auxGamma$estimate[1], rate = auxGamma$estimate[2])
-                  }
-                  Ps<-sort(Ps, decreasing = FALSE, na.last = NA)
-            }
-            if (nP > 0){
-                  ind <- min(nP, length(p))
-                  Ps[1:ind]<-0
-            }
-            p[ix] <- Ps
-            
-      }else{
-            if (nP == length(o)){
-                  ix <- sort(p, decreasing = FALSE, na.last = NA, index.return = TRUE)$ix
-                  Ps <- sort(p, decreasing = FALSE, na.last = NA)
-                  Pth <- Ps[nP]
-                  ind <- min(nP, length(p))
-                  Ps[1:ind] <- 0
-                  p[ix] <- Ps
-            }
-      }
-      return(list("nP" = nP, "Pth" = Pth, "p" = p)) 
-}
-
-#end
->>>>>>> 8b5b7dd8
+      y <- cv-sd((data^delta),na.rm=TRUE)/mean((data^delta),na.rm=TRUE)
+      return(y)
+}
+#end
+
+
