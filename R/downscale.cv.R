##     downscale.cv.R Downscale climate with cross validation.
##
##     Copyright (C) 2018 Santander Meteorology Group (http://www.meteo.unican.es)
##
##     This program is free software: you can redistribute it and/or modify
##     it under the terms of the GNU General Public License as published by
##     the Free Software Foundation, either version 3 of the License, or
##     (at your option) any later version.
## 
##     This program is distributed in the hope that it will be useful,
##     but WITHOUT ANY WARRANTY; without even the implied warranty of
##     MERCHANTABILITY or FITNESS FOR A PARTICULAR PURPOSE.  See the
##     GNU General Public License for more details.
## 
##     You should have received a copy of the GNU General Public License
##     along with this program.  If not, see <http://www.gnu.org/licenses/>.

#' @title Downscale climate data and reconstruct the temporal serie by splitting the data in k folds.
#' @description Downscale climate data and reconstruct the temporal serie by splitting the data in k folds. 
#' Statistical downscaling methods are: analogs, generalized linear models (GLM) and Neural Networks (NN). 
#' @param x The input grid (admits both single and multigrid, see \code{\link[transformeR]{makeMultiGrid}}). It should be an object as returned by \pkg{loadeR}.
#' @param y The observations dataset. It should be an object as returned by \pkg{loadeR}.
#' @param method A string value. Type of transer function. Options are c("analogs","GLM","NN").
#' @param folds Could be a fraction, value between (0,1) indicating the fraction of the data that will define the train set, 
#' or an integer indicating the number of folds. It can also be a list of folds indicating the years of each fold. 
#' @param type A string, c("chronological","random"). Indicates how to split the data in folds. Default is "chronological".
#' @param scale.list A list of the parameters related to scale grids. This parameter calls the function \code{\link[transformeR]{scaleGrid}}. See the function definition for details on the parameters accepted.
#' @param global.vars An optional character vector with the short names of the variables of the input x multigrid to be retained as global predictors 
#' (use the getVarNames helper if not sure about variable names). 
#' This argument just produces a call to subsetGrid, but it is included here for better flexibility in downscaling experiments (predictor screening...). 
#' For instance, it allows to use some specific variables contained in x as local predictors and the remaining ones, specified in subset.vars, 
#' as either raw global predictors or to construct the combined PC.
#' @param combined.only Optional, and only used if spatial.predictors parameters are passed. Should the combined PC be used as the only global predictor? Default to TRUE. 
#' Otherwise, the combined PC constructed with which.combine argument in prinComp is append to the PCs of the remaining variables within the grid.
#' @param spatial.predictors Default to NULL, and not used. Otherwise, a named list of arguments in the form argument = value, 
#' with the arguments to be passed to prinComp to perform Principal Component Analysis of the predictors grid (x). 
#' See Details on principal component analysis of predictors.
#' @param local.predictors Default to \code{NULL}, and not used. Otherwise, a named list of arguments in the form \code{argument = value},
#'  with the following arguments:
#'  \itemize{
#'    \item \code{neigh.vars}: names of the variables in \code{x} to be used as local predictors
#'    \item \code{neigh.fun}: Optional. Aggregation function for the selected local neighbours.
#'    The aggregation function is specified as a list, indicating the name of the aggregation function in
#'     first place (as character), and other optional arguments to be passed to the aggregation function.
#'     For instance, to compute the average skipping missing values: \code{neigh.fun = list(FUN= "mean", na.rm = TRUE)}.
#'     Default to NULL, meaning that no aggregation is performed.
#'    \item \code{n.neighs}: Integer. Number of nearest neighbours to use. If a single value is introduced, and there is more
#'    than one variable in \code{neigh.vars}, the same value is used for all variables. Otherwise, this should be a vector of the same
#'    length as \code{neigh.vars} to indicate a different number of nearest neighbours for different variables.
#'  }
#' @param extended.predictors This is a parameter related to the extreme learning machine and reservoir computing framework where input data is randomly projected into a new space of size \code{n}. Default to \code{NULL}, and not used. Otherwise, a named list of arguments in the form \code{argument = value},
#'  with the following arguments:
#'  \itemize{
#'    \item \code{n}: A numeric value. Indicates the size of the random nonlinear dimension where the input data is projected.
#'    \item \code{module}: A numeric value (Optional). Indicates the size of the mask's module. Belongs to a specific type of ELM called RF-ELM.
#'  }
#' @param condition Inequality operator to be applied considering the given threshold.
#' \code{"GT"} = greater than the value of \code{threshold}, \code{"GE"} = greater or equal,
#' \code{"LT"} = lower than, \code{"LE"} = lower or equal than. We only train with the days that satisfy the condition.
#' @param threshold An integer. Threshold used as reference for the condition. Default is NULL. If a threshold value is supplied with no specificaction of the parameter 'condition'. Then condition is set to "GE".
#' @param ... Optional parameters. These parameters are different depending on the method selected. 
#' Every parameter has a default value set in the atomic functions in case that no selection is wanted. 
#' Everything concerning these parameters is explained in the section \code{Details} of the function \code{\link[downscaleR]{downscale.train}}. However, if wanted, the atomic functions can be seen here: 
#' \code{\link[downscaleR]{glm.train}} and \code{\link[deepnet]{nn.train}}.  
#' @details The functon relies on \code{\link[downscaleR]{prepareData}}, \code{\link[downscaleR]{prepareNewData}}, \code{\link[downscaleR]{downscale.train}}, and \code{\link[downscaleR]{downscale.predict}}. 
#' For more information please visit these functions.
#' If the variable to downscale is the precipitation and it is a binary variable, then two temporal series will be returned:
#' 1) The temporal serie with binary values filtered by a threshold adjusted by the train dataset, see \code{\link[transformeR]{binaryGrid}} for more details.
#' 2) The temporal serie with the results obtained by the downscaling, without any binary converting process.
#' We recommend to get rid of the NaN/NA when dealing with multisite mode.
#' @return The reconstructed downscaled temporal serie.
#' @seealso \url{https://github.com/SantanderMetGroup/downscaleR/wiki/training-downscaling-models} for detailed examples.
#' @importFrom transformeR dataSplit scaleGrid binaryGrid
#' @author J. Bano-Medina
#' @export
#' @examples 
#' require(transformeR)
#' data(NCEP_Iberia_hus850, NCEP_Iberia_ta850)
#' x <- makeMultiGrid(NCEP_Iberia_hus850, NCEP_Iberia_ta850)
#' x <- subsetGrid(x, years = 1985:1995)
#' # Loading predictands
#' y <- VALUE_Iberia_pr
#' y <- getTemporalIntersection(obs = y, prd = x, "obs" )
#' x <- getTemporalIntersection(obs = y, prd = x, "prd" )
#' # Reconstructing the downscaled serie in 3 folds
#' pred <- downscale.cv(x,y,folds = 3, type = "chronological",
#'                      scale.list = list(type = "standardize"),
#'                      method = "GLM", condition = "GT", threshold = 0)
#' # ... or with dates ...
#' pred <- downscale.cv(x,y,type = "chronological",
#'                      method = "GLM", condition = "GT", threshold = 0,
#'                      scale.list = list(type = "standardize"),
#'                      folds = list(c("1985","1986","1987","1988"),
#'                                   c("1989","1990","1991","1992"),
#'                                   c("1993","1994","1995")))
#' # Reconstructing the downscaled serie in 3 folds with spatial predictors
#' pred <- downscale.cv(x,y,folds = 3,type = "chronological",
#'                      scale.list = list(type = "standardize"),
#'                      method = "GLM", family = Gamma(link = "log"), condition = "GT", threshold = 0,
#'                      spatial.predictors = list(which.combine = getVarNames(x),v.exp = 0.9))
#' # Reconstructing the downscaled serie in 3 folds with local predictors.
#' pred <- downscale.cv(x,y,folds = 3,type = "chronological",
#'                      scale.list = list(type = "standardize"),
<<<<<<< HEAD
#'                      method = "GLM", filter = ">0",
#'                      local.predictors = list(vars = "hus@850", n = 4))
=======
#'                      method = "GLM", condition = "GT", threshold = 0,
#'                      local.predictors = list(vars = "hus@850",n = 4))
>>>>>>> f62a5066

downscale.cv <- function(x, y, method,
                         folds = 4, type = "chronological", 
                         scale.list = NULL,
                         global.vars = NULL, combined.only = TRUE, spatial.predictors = NULL, local.predictors = NULL, extended.predictors = NULL,
                         condition = NULL, threshold = NULL, ...) {
  x <- getTemporalIntersection(x,y,which.return = "obs")
  y <- getTemporalIntersection(x,y,which.return = "prd")
  data <- dataSplit(x,y, f = folds, type = type)
  p <- lapply(1:length(data), FUN = function(xx) {
    message(paste("fold:",xx,"-->","calculating..."))
    xT <- data[[xx]]$train$x ; yT <- data[[xx]]$train$y
    xt <- data[[xx]]$test$x  ; yt <- data[[xx]]$test$y
    if (!is.null(scale.list)) {
      scale.list$base <- xT
      scale.list$grid <- xt
      scale.list$skip.season.check <- TRUE
      xt <- do.call("scaleGrid",args = scale.list)
      scale.list$grid <- xT
      xT <- do.call("scaleGrid",args = scale.list)
    }
    xT <- prepareData(x = xT, y = yT, global.vars = global.vars, combined.only = combined.only, spatial.predictors = spatial.predictors, local.predictors = local.predictors, extended.predictors = extended.predictors)
    xt <- prepareNewData(newdata = xt, data.structure = xT)
    model <- downscale.train(xT, method, condition, threshold, ...)
    if (all(as.vector(y$Data) %in% c(0,1,NA,NaN), na.rm = TRUE)) {
      y.prob <- downscale.predict(xt, model)
      if (method == "GLM") {
        if (model$model$atomic_model[[1]]$info$simulate == "yes") {
          y.bin  <- y.prob}
        else {
          y.bin  <- binaryGrid(y.prob, ref.obs = yT, ref.pred = model$pred)}}
      else{
        y.bin  <- binaryGrid(y.prob, ref.obs = yT, ref.pred = model$pred)}
      out <- list(y.prob$Data, y.bin$Data)}
    else{
      out <- list(downscale.predict(xt, model)$Data)}
    return(out)
    })
  
    pred <- lapply(1:length(p[[1]]), function(i) {
      pred <- y
      dimNames <- getDim(pred)
      pp <- lapply(1:length(data), function(z) p[[z]][[i]])  ; pred$Data   <- do.call(rbind,as.matrix(pp))
      attr(pred$Data, "dimensions") <- dimNames  
      return(pred)})
    if (length(pred) == 1) pred <- pred[[1]]
  return(pred)}<|MERGE_RESOLUTION|>--- conflicted
+++ resolved
@@ -1,4 +1,4 @@
-##     downscale.cv.R Downscale climate with cross validation.
+##     downscale.cv.R Downscaling method calibration in cross validation mode.
 ##
 ##     Copyright (C) 2018 Santander Meteorology Group (http://www.meteo.unican.es)
 ##
@@ -57,17 +57,17 @@
 #' @param condition Inequality operator to be applied considering the given threshold.
 #' \code{"GT"} = greater than the value of \code{threshold}, \code{"GE"} = greater or equal,
 #' \code{"LT"} = lower than, \code{"LE"} = lower or equal than. We only train with the days that satisfy the condition.
-#' @param threshold An integer. Threshold used as reference for the condition. Default is NULL. If a threshold value is supplied with no specificaction of the parameter 'condition'. Then condition is set to "GE".
+#' @param threshold Numeric value. Threshold used as reference for the condition. Default is NULL. If a threshold value is supplied with no specification of the parameter \code{condition}. Then condition is set to \code{"GE"}.
 #' @param ... Optional parameters. These parameters are different depending on the method selected. 
 #' Every parameter has a default value set in the atomic functions in case that no selection is wanted. 
 #' Everything concerning these parameters is explained in the section \code{Details} of the function \code{\link[downscaleR]{downscale.train}}. However, if wanted, the atomic functions can be seen here: 
 #' \code{\link[downscaleR]{glm.train}} and \code{\link[deepnet]{nn.train}}.  
-#' @details The functon relies on \code{\link[downscaleR]{prepareData}}, \code{\link[downscaleR]{prepareNewData}}, \code{\link[downscaleR]{downscale.train}}, and \code{\link[downscaleR]{downscale.predict}}. 
+#' @details The function relies on \code{\link[downscaleR]{prepareData}}, \code{\link[downscaleR]{prepareNewData}}, \code{\link[downscaleR]{downscale.train}}, and \code{\link[downscaleR]{downscale.predict}}. 
 #' For more information please visit these functions.
 #' If the variable to downscale is the precipitation and it is a binary variable, then two temporal series will be returned:
 #' 1) The temporal serie with binary values filtered by a threshold adjusted by the train dataset, see \code{\link[transformeR]{binaryGrid}} for more details.
 #' 2) The temporal serie with the results obtained by the downscaling, without any binary converting process.
-#' We recommend to get rid of the NaN/NA when dealing with multisite mode.
+#' We recommend to get remove missing data prior to multisite calibration.
 #' @return The reconstructed downscaled temporal serie.
 #' @seealso \url{https://github.com/SantanderMetGroup/downscaleR/wiki/training-downscaling-models} for detailed examples.
 #' @importFrom transformeR dataSplit scaleGrid binaryGrid
@@ -101,13 +101,9 @@
 #' # Reconstructing the downscaled serie in 3 folds with local predictors.
 #' pred <- downscale.cv(x,y,folds = 3,type = "chronological",
 #'                      scale.list = list(type = "standardize"),
-<<<<<<< HEAD
-#'                      method = "GLM", filter = ">0",
+#'                      method = "GLM", condition = "GT", threshold = 0,
 #'                      local.predictors = list(vars = "hus@850", n = 4))
-=======
-#'                      method = "GLM", condition = "GT", threshold = 0,
-#'                      local.predictors = list(vars = "hus@850",n = 4))
->>>>>>> f62a5066
+
 
 downscale.cv <- function(x, y, method,
                          folds = 4, type = "chronological", 
