--- conflicted
+++ resolved
@@ -61,7 +61,7 @@
 \code{"GT"} = greater than the value of \code{threshold}, \code{"GE"} = greater or equal,
 \code{"LT"} = lower than, \code{"LE"} = lower or equal than. We only train with the days that satisfy the condition.}
 
-\item{threshold}{An integer. Threshold used as reference for the condition. Default is NULL. If a threshold value is supplied with no specificaction of the parameter 'condition'. Then condition is set to "GE".}
+\item{threshold}{Numeric value. Threshold used as reference for the condition. Default is NULL. If a threshold value is supplied with no specification of the parameter \code{condition}. Then condition is set to \code{"GE"}.}
 
 \item{...}{Optional parameters. These parameters are different depending on the method selected. 
 Every parameter has a default value set in the atomic functions in case that no selection is wanted. 
@@ -76,12 +76,12 @@
 Statistical downscaling methods are: analogs, generalized linear models (GLM) and Neural Networks (NN).
 }
 \details{
-The functon relies on \code{\link[downscaleR]{prepareData}}, \code{\link[downscaleR]{prepareNewData}}, \code{\link[downscaleR]{downscale.train}}, and \code{\link[downscaleR]{downscale.predict}}. 
+The function relies on \code{\link[downscaleR]{prepareData}}, \code{\link[downscaleR]{prepareNewData}}, \code{\link[downscaleR]{downscale.train}}, and \code{\link[downscaleR]{downscale.predict}}. 
 For more information please visit these functions.
 If the variable to downscale is the precipitation and it is a binary variable, then two temporal series will be returned:
 1) The temporal serie with binary values filtered by a threshold adjusted by the train dataset, see \code{\link[transformeR]{binaryGrid}} for more details.
 2) The temporal serie with the results obtained by the downscaling, without any binary converting process.
-We recommend to get rid of the NaN/NA when dealing with multisite mode.
+We recommend to get remove missing data prior to multisite calibration.
 }
 \examples{
 require(transformeR)
@@ -111,13 +111,8 @@
 # Reconstructing the downscaled serie in 3 folds with local predictors.
 pred <- downscale.cv(x,y,folds = 3,type = "chronological",
                      scale.list = list(type = "standardize"),
-<<<<<<< HEAD
-                     method = "GLM", filter = ">0",
+                     method = "GLM", condition = "GT", threshold = 0,
                      local.predictors = list(vars = "hus@850", n = 4))
-=======
-                     method = "GLM", condition = "GT", threshold = 0,
-                     local.predictors = list(vars = "hus@850",n = 4))
->>>>>>> f62a5066
 }
 \seealso{
 \url{https://github.com/SantanderMetGroup/downscaleR/wiki/training-downscaling-models} for detailed examples.
