--- conflicted
+++ resolved
@@ -25,13 +25,8 @@
     rmarkdown
 Type: Package
 Title: An R package for bias correction and statistical downscaling
-<<<<<<< HEAD
-Version: 2.0.4
-Date: 2017-05-10
-=======
 Version: 3.0.0
 Date: 2017-09-28
->>>>>>> cb05c25a
 Authors@R: as.person(c(
     "Santander Meteorology Group <http://meteo.unican.es> [cph]",
     "Joaquín Bedia <bediaj@unican.es> [aut, cre]",
